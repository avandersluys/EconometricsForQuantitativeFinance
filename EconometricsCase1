# Econometrics Case 1

# Libraries
import pandas as pd
import numpy as np 
import statsmodels.api as sm
import matplotlib.pyplot as plt
from pathlib import Path
import warnings
from scipy.stats import chi2  # for hausman test
from linearmodels.panel import RandomEffects

warnings.filterwarnings(
    "ignore",
    category=RuntimeWarning,
    module=r"linearmodels\.panel\..*"
)

# Base URL for raw GitHub repo
BASE_URL = "https://raw.githubusercontent.com/avandersluys/EconometricsForQuantitativeFinance/main"

# Loading datasets directly from GitHub
df_ff = pd.read_csv(f"{BASE_URL}/capmff_2010-2025_ff.csv")
for c in ["Mkt-RF", "SMB", "HML", "RF"]:
    df_ff[c] = pd.to_numeric(df_ff[c], errors="coerce") / 100.0

df_sector = pd.read_csv(f"{BASE_URL}/capmff_2010-2025_sector.csv")
df_prices = pd.read_csv(f"{BASE_URL}/capmff_2010-2025_prices.csv")

# Reformatting the dataframe to multiindex panel style
prices_long = (
    df_prices
    .assign(Date=pd.to_datetime(df_prices['Date']))
    .melt(id_vars='Date', var_name='Ticker', value_name='Price')
    .dropna(subset=['Price'])
    .sort_values(['Ticker','Date'])
    .reset_index(drop=True)
)

# MultiIndex
prices_panel = prices_long.set_index(['Ticker','Date']).sort_index()

print(prices_panel.shape)

industries_of_interest = ['Basic Materials', 'Communication Services', 'Consumer Cyclical', 'Consumer Defensive']
tickersOfInterest = df_sector.loc[df_sector['sector'].isin(industries_of_interest), 'Ticker'].tolist()

prices_sel = prices_panel[prices_panel.index.get_level_values('Ticker').isin(tickersOfInterest)]

df_returns = prices_sel.pct_change(fill_method=None).dropna()

df_ff['Date'] = pd.to_datetime(df_ff['Date'])
rf = df_ff.set_index('Date')['RF']          

returns_df = (
    prices_sel
    .groupby(level='Ticker')           
    .pct_change(fill_method=None)
    .dropna()
    .rename(columns={'Price': 'Return'})
)

# Compute excess returns
df_ff['Date'] = pd.to_datetime(df_ff['Date'])
rf = df_ff.set_index('Date')['RF']

returns_df = returns_df.copy()
returns_df['RF'] = returns_df.index.get_level_values('Date').map(rf)
returns_df = returns_df.dropna(subset=['RF'])
returns_df['ExcessReturn'] = returns_df['Return'] - returns_df['RF']

ff_factors = df_ff[['Date', 'Mkt-RF', 'SMB', 'HML']].copy()
ff_factors['Date'] = pd.to_datetime(ff_factors['Date'])

returns_df = (returns_df.reset_index()
              .merge(ff_factors, on='Date', how='left')
              .set_index(['Ticker','Date'])
              .dropna(subset=['Mkt-RF','SMB','HML']))  # keep only rows with factors

panel_data_with_sector = returns_df.reset_index().merge(
    df_sector[['Ticker', 'sector']],
    on='Ticker',
    how='left'
)

panel_data_filtered = panel_data_with_sector.set_index(['Ticker', 'Date'])

# Filter to sectors of interest
panel_data_filtered = panel_data_filtered[
    panel_data_filtered['sector'].isin(industries_of_interest)
]

print("\nFinal Panel Data Info:")
print(f"Shape: {panel_data_filtered.shape}")
print(f"Unique Tickers: {panel_data_filtered.index.get_level_values('Ticker').nunique()}")
print(f"Unique Dates: {panel_data_filtered.index.get_level_values('Date').nunique()}")
print(f"Sectors: {sorted(panel_data_filtered['sector'].unique())}")
print(panel_data_filtered.head(10))

# 5. Model Estimation 
from linearmodels.panel import PanelOLS

# Model 1: Common Beta 
print("")
print("Estimating Common Beta Model:")
# Entity fixed effects for α_i and common β (no extra intercept; absorbed by EntityEffects)
mod1_common = PanelOLS.from_formula(
    'ExcessReturn ~ EntityEffects + `Mkt-RF` + SMB + HML',
    data=panel_data_filtered
)
# Clustered (by entity) SEs
res1_common = mod1_common.fit(cov_type='clustered', cluster_entity=True)
print(res1_common)

# Hausman Test
print("\nHausman Test: Fixed Effects vs Random Effects:")

# Estimate RE model
print("Estimating Random Effects Model:")
mod1_re = RandomEffects.from_formula(
    'ExcessReturn ~ 1 + `Mkt-RF` + SMB + HML',
    data=panel_data_filtered
)
# Clustered (by entity) SEs
res1_re = mod1_re.fit(cov_type='clustered', cluster_entity=True)

# Estimate Fixed Effects model for comparison (already have res1_common)
print("Comparing Fixed Effects vs Random Effects:")

# Manual Hausman Test Implementation
def hausman_test(fe_results, re_results):
    """
    Hausman test FE vs RE.
    H0: RE is consistent (no correlation between effects and regressors).
    Uses V = Var(FE) - Var(RE) and np.linalg.pinv for stability.
    """
    keep = ['Mkt-RF', 'SMB', 'HML']  # same regressors in both models

    b_fe = fe_results.params[keep].values
    b_re = re_results.params[keep].values

    V_fe = fe_results.cov.loc[keep, keep].values
    V_re = re_results.cov.loc[keep, keep].values

    diff = b_fe - b_re
    V = V_fe - V_re  # FE minus RE (as in slides)

    stat = float(diff.T @ np.linalg.pinv(V) @ diff)
    df = diff.size
    p = 1 - chi2.cdf(stat, df)
    return stat, p, df

# Perform Hausman test
hausman_stat, hausman_p, hausman_df = hausman_test(res1_common, res1_re)

print(f"\n--- Hausman Test Results ---")
print(f"Test Statistic: {hausman_stat:.4f}")
print(f"Degrees of Freedom: {hausman_df}")
print(f"P-value: {hausman_p:.4f}")

print("Model 2: Sector-Specific Betas")

mod2_sector = PanelOLS.from_formula(
    'ExcessReturn ~ EntityEffects + `Mkt-RF`:C(sector) + SMB:C(sector) + HML:C(sector)',
    data=panel_data_filtered,
    drop_absorbed=True 
)
# Clustered (by entity) SEs
res2_sector = mod2_sector.fit(cov_type='clustered', cluster_entity=True)
print(res2_sector)

# Difference of Betas Across Sectors
print("Wald test for difference of Betas")

# Build and test linear contrasts: for each factor, test equality across sectors vs a base sector
def wald_equal_across_sectors(results, factor_name, sectors, base_sector):
    """
    H0: beta_factor[sector] - beta_factor[base_sector] = 0 for all sectors != base
    Uses Moore-Penrose pseudo-inverse for stability.
    """
    param_names = results.params.index.to_list()
    term_prefix = f"{factor_name}:C(sector)"
    keys = {s: f"{term_prefix}[{s}]" for s in sectors if f"{term_prefix}[{s}]" in param_names}
    if base_sector not in keys or len(keys) <= 1:
        return np.nan, np.nan, 0

    p = len(param_names)
    rows = []
    for s, k in keys.items():
        if s == base_sector:
            continue
        r = np.zeros(p)
        r[param_names.index(k)] = 1.0
        r[param_names.index(keys[base_sector])] = -1.0
        rows.append(r)

    if not rows:
        return np.nan, np.nan, 0

    R = np.vstack(rows)
    beta_hat = results.params.values
    cov_beta = results.cov.values
    diff = R @ beta_hat
    var_diff = R @ cov_beta @ R.T
    stat = float(diff.T @ np.linalg.pinv(var_diff) @ diff)
    df = R.shape[0]
    p_value = 1 - chi2.cdf(stat, df)
    return stat, p_value, df

sectors = ['Basic Materials', 'Communication Services', 'Consumer Cyclical', 'Consumer Defensive']
base_sector = 'Basic Materials'

# Per-factor tests
stat_mkt, pval_mkt, df_mkt = wald_equal_across_sectors(res2_sector, 'Mkt-RF', sectors, base_sector)
if df_mkt > 0:
    print(f"Mkt-RF sector betas equality (vs {base_sector}): Wald stat = {stat_mkt:.4f}, df = {df_mkt}, p-value = {pval_mkt:.4f}")

stat_smb, pval_smb, df_smb = wald_equal_across_sectors(res2_sector, 'SMB', sectors, base_sector)
if df_smb > 0:
    print(f"SMB sector betas equality (vs {base_sector}): Wald stat = {stat_smb:.4f}, df = {df_smb}, p-value = {pval_smb:.4f}")

stat_hml, pval_hml, df_hml = wald_equal_across_sectors(res2_sector, 'HML', sectors, base_sector)
if df_hml > 0:
    print(f"HML sector betas equality (vs {base_sector}): Wald stat = {stat_hml:.4f}, df = {df_hml}, p-value = {pval_hml:.4f}")

# Overall joint test for all sector-specific betas together (all factors, all sectors vs base)
def wald_overall(results, factors, sectors, base_sector):
    param_names = results.params.index.to_list()
    p = len(param_names)
    rows = []
    for f in factors:
        term_prefix = f"{f}:C(sector)"
        keys = {s: f"{term_prefix}[{s}]" for s in sectors if f"{term_prefix}[{s}]" in param_names}
        if base_sector not in keys or len(keys) <= 1:
            continue
        for s, k in keys.items():
            if s == base_sector:
                continue
            r = np.zeros(p)
            r[param_names.index(k)] = 1.0
            r[param_names.index(keys[base_sector])] = -1.0
            rows.append(r)
    if not rows:
        return np.nan, np.nan, 0
    R = np.vstack(rows)
    beta_hat = results.params.values
    cov_beta = results.cov.values
    diff = R @ beta_hat
    var_diff = R @ cov_beta @ R.T
    stat = float(diff.T @ np.linalg.pinv(var_diff) @ diff)
    df = R.shape[0]
    p_value = 1 - chi2.cdf(stat, df)
    return stat, p_value, df

stat_all, pval_all, df_all = wald_overall(res2_sector, ['Mkt-RF','SMB','HML'], sectors, base_sector)
if df_all > 0:
    print(f"Overall sector betas equality (all factors, vs {base_sector}): Wald stat = {stat_all:.4f}, df = {df_all}, p-value = {pval_all:.4f}")

    # Interpretation
    alpha = 0.05
    print("\n--- Overall Test Conclusion ---")
    if pval_all < alpha:
        print(f"Reject H0: Betas differ across sectors (p-value = {pval_all:.4f} < {alpha})")
        print("Model 2 (sector-specific betas) preferred.")
    else:
        print(f"Fail to reject H0: No strong evidence of beta differences (p-value = {pval_all:.4f} >= {alpha})")
        print("Model 1 (common beta) might suffice.")

print("Sector beta coefficients with 95% CIs:")
params = res2_sector.params
conf_int = res2_sector.conf_int()
sectors = ['Basic Materials', 'Communication Services', 'Consumer Cyclical', 'Consumer Defensive']

for factor in ['Mkt-RF', 'SMB', 'HML']:
    print(f"\n{factor} Sector Betas:")
    for sector in sectors:
        key = f"{factor}:C(sector)[{sector}]"
        if key in params:
            est = params[key]
            lower, upper = conf_int.loc[key]
<<<<<<< HEAD
            print(f"{sector}: Est={est:.5f}, 95% CI=({lower:.5f}, {upper:.5f})")
=======
            print(f"{sector}: Est={est:.5f}, 95% CI=({lower:.5f}, {upper:.5f})")


#Graphs 

# --- Generate Professional Graphs ---
import matplotlib.pyplot as plt
import seaborn as sns

# Set style for professional plots
plt.style.use('seaborn-v0_8-whitegrid')
sns.set_palette("Set2")

# 1. Sector Beta Comparison Plot
def plot_sector_betas():
    """Create bar plot comparing sector-specific betas"""
    
    # Data from your results
    sectors = ['Basic\nMaterials', 'Communication\nServices', 'Consumer\nCyclical', 'Consumer\nDefensive']
    mkt_betas = [1.036, 0.952, 1.045, 0.586]
    smb_betas = [0.219, 0.157, 0.337, -0.191]
    hml_betas = [0.461, 0.011, 0.180, 0.142]
    
    x = np.arange(len(sectors))
    width = 0.25
    
    fig, ax = plt.subplots(figsize=(12, 8))
    
    bars1 = ax.bar(x - width, mkt_betas, width, label='Market (Mkt-RF)', alpha=0.8)
    bars2 = ax.bar(x, smb_betas, width, label='Size (SMB)', alpha=0.8)
    bars3 = ax.bar(x + width, hml_betas, width, label='Value (HML)', alpha=0.8)
    
    ax.set_xlabel('Sector', fontsize=12, fontweight='bold')
    ax.set_ylabel('Factor Loading (Beta)', fontsize=12, fontweight='bold')
    ax.set_title('Sector-Specific Fama-French Factor Loadings', fontsize=14, fontweight='bold', pad=20)
    ax.set_xticks(x)
    ax.set_xticklabels(sectors, fontsize=10)
    ax.legend(fontsize=11)
    ax.grid(True, alpha=0.3)
    
    # Add value labels on bars
    def add_value_labels(bars):
        for bar in bars:
            height = bar.get_height()
            ax.text(bar.get_x() + bar.get_width()/2., height + 0.01 if height >= 0 else height - 0.03,
                   f'{height:.3f}', ha='center', va='bottom' if height >= 0 else 'top', fontsize=9)
    
    add_value_labels(bars1)
    add_value_labels(bars2)
    add_value_labels(bars3)
    
    plt.tight_layout()
    plt.savefig('sector_betas.png', dpi=300, bbox_inches='tight')
    plt.savefig('sector_betas.pdf', bbox_inches='tight')
    plt.show()

plot_sector_betas()
>>>>>>> f97ff475
<|MERGE_RESOLUTION|>--- conflicted
+++ resolved
@@ -278,11 +278,7 @@
         if key in params:
             est = params[key]
             lower, upper = conf_int.loc[key]
-<<<<<<< HEAD
             print(f"{sector}: Est={est:.5f}, 95% CI=({lower:.5f}, {upper:.5f})")
-=======
-            print(f"{sector}: Est={est:.5f}, 95% CI=({lower:.5f}, {upper:.5f})")
-
 
 #Graphs 
 
@@ -337,5 +333,4 @@
     plt.savefig('sector_betas.pdf', bbox_inches='tight')
     plt.show()
 
-plot_sector_betas()
->>>>>>> f97ff475
+plot_sector_betas()